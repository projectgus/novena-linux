--- conflicted
+++ resolved
@@ -17,10 +17,6 @@
 #endif
 
 #ifdef CONFIG_SMP
-<<<<<<< HEAD
-#define PER_CPU_BASE_SECTION ".data.percpu"
-=======
->>>>>>> 7032e869
 
 #ifdef MODULE
 #define PER_CPU_SHARED_ALIGNED_SECTION ""
@@ -30,22 +26,12 @@
 #define PER_CPU_FIRST_SECTION ".first"
 
 #else
-<<<<<<< HEAD
-
-#define PER_CPU_BASE_SECTION ".data"
-#define PER_CPU_SHARED_ALIGNED_SECTION ""
-#define PER_CPU_FIRST_SECTION ""
-
-#endif
-
-=======
 
 #define PER_CPU_SHARED_ALIGNED_SECTION ""
 #define PER_CPU_FIRST_SECTION ""
 
 #endif
 
->>>>>>> 7032e869
 #define DEFINE_PER_CPU_SECTION(type, name, section)			\
 	__attribute__((__section__(PER_CPU_BASE_SECTION section)))	\
 	PER_CPU_ATTRIBUTES __typeof__(type) per_cpu__##name
