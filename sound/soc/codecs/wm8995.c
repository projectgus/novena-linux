/*
 * wm8995.c  --  WM8995 ALSA SoC Audio driver
 *
 * Copyright 2010 Wolfson Microelectronics plc
 *
 * Author: Dimitris Papastamos <dp@opensource.wolfsonmicro.com>
 *
 * Based on wm8994.c and wm_hubs.c by Mark Brown
 *
 * This program is free software; you can redistribute it and/or modify
 * it under the terms of the GNU General Public License version 2 as
 * published by the Free Software Foundation.
 */

#include <linux/module.h>
#include <linux/moduleparam.h>
#include <linux/init.h>
#include <linux/delay.h>
#include <linux/pm.h>
#include <linux/i2c.h>
#include <linux/spi/spi.h>
#include <linux/regulator/consumer.h>
#include <linux/slab.h>
#include <sound/core.h>
#include <sound/pcm.h>
#include <sound/pcm_params.h>
#include <sound/soc.h>
#include <sound/soc-dapm.h>
#include <sound/initval.h>
#include <sound/tlv.h>

#include "wm8995.h"

#define WM8995_NUM_SUPPLIES 8
static const char *wm8995_supply_names[WM8995_NUM_SUPPLIES] = {
	"DCVDD",
	"DBVDD1",
	"DBVDD2",
	"DBVDD3",
	"AVDD1",
	"AVDD2",
	"CPVDD",
	"MICVDD"
};

static const u16 wm8995_reg_defs[WM8995_MAX_REGISTER + 1] = {
	[0]     = 0x8995, [5]     = 0x0100, [16]    = 0x000b, [17]    = 0x000b,
	[24]    = 0x02c0, [25]    = 0x02c0, [26]    = 0x02c0, [27]    = 0x02c0,
	[28]    = 0x000f, [32]    = 0x0005, [33]    = 0x0005, [40]    = 0x0003,
	[41]    = 0x0013, [48]    = 0x0004, [56]    = 0x09f8, [64]    = 0x1f25,
	[69]    = 0x0004, [82]    = 0xaaaa, [84]    = 0x2a2a, [146]   = 0x0060,
	[256]   = 0x0002, [257]   = 0x8004, [520]   = 0x0010, [528]   = 0x0083,
	[529]   = 0x0083, [548]   = 0x0c80, [580]   = 0x0c80, [768]   = 0x4050,
	[769]   = 0x4000, [771]   = 0x0040, [772]   = 0x0040, [773]   = 0x0040,
	[774]   = 0x0004, [775]   = 0x0100, [784]   = 0x4050, [785]   = 0x4000,
	[787]   = 0x0040, [788]   = 0x0040, [789]   = 0x0040, [1024]  = 0x00c0,
	[1025]  = 0x00c0, [1026]  = 0x00c0, [1027]  = 0x00c0, [1028]  = 0x00c0,
	[1029]  = 0x00c0, [1030]  = 0x00c0, [1031]  = 0x00c0, [1056]  = 0x0200,
	[1057]  = 0x0010, [1058]  = 0x0200, [1059]  = 0x0010, [1088]  = 0x0098,
	[1089]  = 0x0845, [1104]  = 0x0098, [1105]  = 0x0845, [1152]  = 0x6318,
	[1153]  = 0x6300, [1154]  = 0x0fca, [1155]  = 0x0400, [1156]  = 0x00d8,
	[1157]  = 0x1eb5, [1158]  = 0xf145, [1159]  = 0x0b75, [1160]  = 0x01c5,
	[1161]  = 0x1c58, [1162]  = 0xf373, [1163]  = 0x0a54, [1164]  = 0x0558,
	[1165]  = 0x168e, [1166]  = 0xf829, [1167]  = 0x07ad, [1168]  = 0x1103,
	[1169]  = 0x0564, [1170]  = 0x0559, [1171]  = 0x4000, [1184]  = 0x6318,
	[1185]  = 0x6300, [1186]  = 0x0fca, [1187]  = 0x0400, [1188]  = 0x00d8,
	[1189]  = 0x1eb5, [1190]  = 0xf145, [1191]  = 0x0b75, [1192]  = 0x01c5,
	[1193]  = 0x1c58, [1194]  = 0xf373, [1195]  = 0x0a54, [1196]  = 0x0558,
	[1197]  = 0x168e, [1198]  = 0xf829, [1199]  = 0x07ad, [1200]  = 0x1103,
	[1201]  = 0x0564, [1202]  = 0x0559, [1203]  = 0x4000, [1280]  = 0x00c0,
	[1281]  = 0x00c0, [1282]  = 0x00c0, [1283]  = 0x00c0, [1312]  = 0x0200,
	[1313]  = 0x0010, [1344]  = 0x0098, [1345]  = 0x0845, [1408]  = 0x6318,
	[1409]  = 0x6300, [1410]  = 0x0fca, [1411]  = 0x0400, [1412]  = 0x00d8,
	[1413]  = 0x1eb5, [1414]  = 0xf145, [1415]  = 0x0b75, [1416]  = 0x01c5,
	[1417]  = 0x1c58, [1418]  = 0xf373, [1419]  = 0x0a54, [1420]  = 0x0558,
	[1421]  = 0x168e, [1422]  = 0xf829, [1423]  = 0x07ad, [1424]  = 0x1103,
	[1425]  = 0x0564, [1426]  = 0x0559, [1427]  = 0x4000, [1568]  = 0x0002,
	[1792]  = 0xa100, [1793]  = 0xa101, [1794]  = 0xa101, [1795]  = 0xa101,
	[1796]  = 0xa101, [1797]  = 0xa101, [1798]  = 0xa101, [1799]  = 0xa101,
	[1800]  = 0xa101, [1801]  = 0xa101, [1802]  = 0xa101, [1803]  = 0xa101,
	[1804]  = 0xa101, [1805]  = 0xa101, [1825]  = 0x0055, [1848]  = 0x3fff,
	[1849]  = 0x1fff, [2049]  = 0x0001, [2050]  = 0x0069, [2056]  = 0x0002,
	[2057]  = 0x0003, [2058]  = 0x0069, [12288] = 0x0001, [12289] = 0x0001,
	[12291] = 0x0006, [12292] = 0x0040, [12293] = 0x0001, [12294] = 0x000f,
	[12295] = 0x0006, [12296] = 0x0001, [12297] = 0x0003, [12298] = 0x0104,
	[12300] = 0x0060, [12301] = 0x0011, [12302] = 0x0401, [12304] = 0x0050,
	[12305] = 0x0003, [12306] = 0x0100, [12308] = 0x0051, [12309] = 0x0003,
	[12310] = 0x0104, [12311] = 0x000a, [12312] = 0x0060, [12313] = 0x003b,
	[12314] = 0x0502, [12315] = 0x0100, [12316] = 0x2fff, [12320] = 0x2fff,
	[12324] = 0x2fff, [12328] = 0x2fff, [12332] = 0x2fff, [12336] = 0x2fff,
	[12340] = 0x2fff, [12344] = 0x2fff, [12348] = 0x2fff, [12352] = 0x0001,
	[12353] = 0x0001, [12355] = 0x0006, [12356] = 0x0040, [12357] = 0x0001,
	[12358] = 0x000f, [12359] = 0x0006, [12360] = 0x0001, [12361] = 0x0003,
	[12362] = 0x0104, [12364] = 0x0060, [12365] = 0x0011, [12366] = 0x0401,
	[12368] = 0x0050, [12369] = 0x0003, [12370] = 0x0100, [12372] = 0x0060,
	[12373] = 0x003b, [12374] = 0x0502, [12375] = 0x0100, [12376] = 0x2fff,
	[12380] = 0x2fff, [12384] = 0x2fff, [12388] = 0x2fff, [12392] = 0x2fff,
	[12396] = 0x2fff, [12400] = 0x2fff, [12404] = 0x2fff, [12408] = 0x2fff,
	[12412] = 0x2fff, [12416] = 0x0001, [12417] = 0x0001, [12419] = 0x0006,
	[12420] = 0x0040, [12421] = 0x0001, [12422] = 0x000f, [12423] = 0x0006,
	[12424] = 0x0001, [12425] = 0x0003, [12426] = 0x0106, [12428] = 0x0061,
	[12429] = 0x0011, [12430] = 0x0401, [12432] = 0x0050, [12433] = 0x0003,
	[12434] = 0x0102, [12436] = 0x0051, [12437] = 0x0003, [12438] = 0x0106,
	[12439] = 0x000a, [12440] = 0x0061, [12441] = 0x003b, [12442] = 0x0502,
	[12443] = 0x0100, [12444] = 0x2fff, [12448] = 0x2fff, [12452] = 0x2fff,
	[12456] = 0x2fff, [12460] = 0x2fff, [12464] = 0x2fff, [12468] = 0x2fff,
	[12472] = 0x2fff, [12476] = 0x2fff, [12480] = 0x0001, [12481] = 0x0001,
	[12483] = 0x0006, [12484] = 0x0040, [12485] = 0x0001, [12486] = 0x000f,
	[12487] = 0x0006, [12488] = 0x0001, [12489] = 0x0003, [12490] = 0x0106,
	[12492] = 0x0061, [12493] = 0x0011, [12494] = 0x0401, [12496] = 0x0050,
	[12497] = 0x0003, [12498] = 0x0102, [12500] = 0x0061, [12501] = 0x003b,
	[12502] = 0x0502, [12503] = 0x0100, [12504] = 0x2fff, [12508] = 0x2fff,
	[12512] = 0x2fff, [12516] = 0x2fff, [12520] = 0x2fff, [12524] = 0x2fff,
	[12528] = 0x2fff, [12532] = 0x2fff, [12536] = 0x2fff, [12540] = 0x2fff,
	[12544] = 0x0060, [12546] = 0x0601, [12548] = 0x0050, [12550] = 0x0100,
	[12552] = 0x0001, [12554] = 0x0104, [12555] = 0x0100, [12556] = 0x2fff,
	[12560] = 0x2fff, [12564] = 0x2fff, [12568] = 0x2fff, [12572] = 0x2fff,
	[12576] = 0x2fff, [12580] = 0x2fff, [12584] = 0x2fff, [12588] = 0x2fff,
	[12592] = 0x2fff, [12596] = 0x2fff, [12600] = 0x2fff, [12604] = 0x2fff,
	[12608] = 0x0061, [12610] = 0x0601, [12612] = 0x0050, [12614] = 0x0102,
	[12616] = 0x0001, [12618] = 0x0106, [12619] = 0x0100, [12620] = 0x2fff,
	[12624] = 0x2fff, [12628] = 0x2fff, [12632] = 0x2fff, [12636] = 0x2fff,
	[12640] = 0x2fff, [12644] = 0x2fff, [12648] = 0x2fff, [12652] = 0x2fff,
	[12656] = 0x2fff, [12660] = 0x2fff, [12664] = 0x2fff, [12668] = 0x2fff,
	[12672] = 0x0060, [12674] = 0x0601, [12676] = 0x0061, [12678] = 0x0601,
	[12680] = 0x0050, [12682] = 0x0300, [12684] = 0x0001, [12686] = 0x0304,
	[12688] = 0x0040, [12690] = 0x000f, [12692] = 0x0001, [12695] = 0x0100
};

struct fll_config {
	int src;
	int in;
	int out;
};

struct wm8995_priv {
	enum snd_soc_control_type control_type;
	int sysclk[2];
	int mclk[2];
	int aifclk[2];
	struct fll_config fll[2], fll_suspend[2];
	struct regulator_bulk_data supplies[WM8995_NUM_SUPPLIES];
	struct notifier_block disable_nb[WM8995_NUM_SUPPLIES];
	struct snd_soc_codec *codec;
};

/*
 * We can't use the same notifier block for more than one supply and
 * there's no way I can see to get from a callback to the caller
 * except container_of().
 */
#define WM8995_REGULATOR_EVENT(n) \
static int wm8995_regulator_event_##n(struct notifier_block *nb, \
				      unsigned long event, void *data)    \
{ \
	struct wm8995_priv *wm8995 = container_of(nb, struct wm8995_priv, \
				     disable_nb[n]); \
	if (event & REGULATOR_EVENT_DISABLE) { \
		wm8995->codec->cache_sync = 1; \
	} \
	return 0; \
}

WM8995_REGULATOR_EVENT(0)
WM8995_REGULATOR_EVENT(1)
WM8995_REGULATOR_EVENT(2)
WM8995_REGULATOR_EVENT(3)
WM8995_REGULATOR_EVENT(4)
WM8995_REGULATOR_EVENT(5)
WM8995_REGULATOR_EVENT(6)
WM8995_REGULATOR_EVENT(7)

static const DECLARE_TLV_DB_SCALE(digital_tlv, -7200, 75, 1);
static const DECLARE_TLV_DB_SCALE(in1lr_pga_tlv, -1650, 150, 0);
static const DECLARE_TLV_DB_SCALE(in1l_boost_tlv, 0, 600, 0);
static const DECLARE_TLV_DB_SCALE(sidetone_tlv, -3600, 150, 0);

static const char *in1l_text[] = {
	"Differential", "Single-ended IN1LN", "Single-ended IN1LP"
};

static const SOC_ENUM_SINGLE_DECL(in1l_enum, WM8995_LEFT_LINE_INPUT_CONTROL,
				  2, in1l_text);

static const char *in1r_text[] = {
	"Differential", "Single-ended IN1RN", "Single-ended IN1RP"
};

static const SOC_ENUM_SINGLE_DECL(in1r_enum, WM8995_LEFT_LINE_INPUT_CONTROL,
				  0, in1r_text);

static const char *dmic_src_text[] = {
	"DMICDAT1", "DMICDAT2", "DMICDAT3"
};

static const SOC_ENUM_SINGLE_DECL(dmic_src1_enum, WM8995_POWER_MANAGEMENT_5,
				  8, dmic_src_text);
static const SOC_ENUM_SINGLE_DECL(dmic_src2_enum, WM8995_POWER_MANAGEMENT_5,
				  6, dmic_src_text);

static const struct snd_kcontrol_new wm8995_snd_controls[] = {
	SOC_DOUBLE_R_TLV("DAC1 Volume", WM8995_DAC1_LEFT_VOLUME,
		WM8995_DAC1_RIGHT_VOLUME, 0, 96, 0, digital_tlv),
	SOC_DOUBLE_R("DAC1 Switch", WM8995_DAC1_LEFT_VOLUME,
		WM8995_DAC1_RIGHT_VOLUME, 9, 1, 1),

	SOC_DOUBLE_R_TLV("DAC2 Volume", WM8995_DAC2_LEFT_VOLUME,
		WM8995_DAC2_RIGHT_VOLUME, 0, 96, 0, digital_tlv),
	SOC_DOUBLE_R("DAC2 Switch", WM8995_DAC2_LEFT_VOLUME,
		WM8995_DAC2_RIGHT_VOLUME, 9, 1, 1),

	SOC_DOUBLE_R_TLV("AIF1DAC1 Volume", WM8995_AIF1_DAC1_LEFT_VOLUME,
		WM8995_AIF1_DAC1_RIGHT_VOLUME, 0, 96, 0, digital_tlv),
	SOC_DOUBLE_R_TLV("AIF1DAC2 Volume", WM8995_AIF1_DAC2_LEFT_VOLUME,
		WM8995_AIF1_DAC2_RIGHT_VOLUME, 0, 96, 0, digital_tlv),
	SOC_DOUBLE_R_TLV("AIF2DAC Volume", WM8995_AIF2_DAC_LEFT_VOLUME,
		WM8995_AIF2_DAC_RIGHT_VOLUME, 0, 96, 0, digital_tlv),

	SOC_DOUBLE_R_TLV("IN1LR Volume", WM8995_LEFT_LINE_INPUT_1_VOLUME,
		WM8995_RIGHT_LINE_INPUT_1_VOLUME, 0, 31, 0, in1lr_pga_tlv),

	SOC_SINGLE_TLV("IN1L Boost", WM8995_LEFT_LINE_INPUT_CONTROL,
		4, 3, 0, in1l_boost_tlv),

	SOC_ENUM("IN1L Mode", in1l_enum),
	SOC_ENUM("IN1R Mode", in1r_enum),

	SOC_ENUM("DMIC1 SRC", dmic_src1_enum),
	SOC_ENUM("DMIC2 SRC", dmic_src2_enum),

	SOC_DOUBLE_TLV("DAC1 Sidetone Volume", WM8995_DAC1_MIXER_VOLUMES, 0, 5,
		24, 0, sidetone_tlv),
	SOC_DOUBLE_TLV("DAC2 Sidetone Volume", WM8995_DAC2_MIXER_VOLUMES, 0, 5,
		24, 0, sidetone_tlv),

	SOC_DOUBLE_R_TLV("AIF1ADC1 Volume", WM8995_AIF1_ADC1_LEFT_VOLUME,
		WM8995_AIF1_ADC1_RIGHT_VOLUME, 0, 96, 0, digital_tlv),
	SOC_DOUBLE_R_TLV("AIF1ADC2 Volume", WM8995_AIF1_ADC2_LEFT_VOLUME,
		WM8995_AIF1_ADC2_RIGHT_VOLUME, 0, 96, 0, digital_tlv),
	SOC_DOUBLE_R_TLV("AIF2ADC Volume", WM8995_AIF2_ADC_LEFT_VOLUME,
		WM8995_AIF2_ADC_RIGHT_VOLUME, 0, 96, 0, digital_tlv)
};

static void wm8995_update_class_w(struct snd_soc_codec *codec)
{
	int enable = 1;
	int source = 0;  /* GCC flow analysis can't track enable */
	int reg, reg_r;

	/* We also need the same setting for L/R and only one path */
	reg = snd_soc_read(codec, WM8995_DAC1_LEFT_MIXER_ROUTING);
	switch (reg) {
	case WM8995_AIF2DACL_TO_DAC1L:
		dev_dbg(codec->dev, "Class W source AIF2DAC\n");
		source = 2 << WM8995_CP_DYN_SRC_SEL_SHIFT;
		break;
	case WM8995_AIF1DAC2L_TO_DAC1L:
		dev_dbg(codec->dev, "Class W source AIF1DAC2\n");
		source = 1 << WM8995_CP_DYN_SRC_SEL_SHIFT;
		break;
	case WM8995_AIF1DAC1L_TO_DAC1L:
		dev_dbg(codec->dev, "Class W source AIF1DAC1\n");
		source = 0 << WM8995_CP_DYN_SRC_SEL_SHIFT;
		break;
	default:
		dev_dbg(codec->dev, "DAC mixer setting: %x\n", reg);
		enable = 0;
		break;
	}

	reg_r = snd_soc_read(codec, WM8995_DAC1_RIGHT_MIXER_ROUTING);
	if (reg_r != reg) {
		dev_dbg(codec->dev, "Left and right DAC mixers different\n");
		enable = 0;
	}

	if (enable) {
		dev_dbg(codec->dev, "Class W enabled\n");
		snd_soc_update_bits(codec, WM8995_CLASS_W_1,
				    WM8995_CP_DYN_PWR_MASK |
				    WM8995_CP_DYN_SRC_SEL_MASK,
				    source | WM8995_CP_DYN_PWR);
	} else {
		dev_dbg(codec->dev, "Class W disabled\n");
		snd_soc_update_bits(codec, WM8995_CLASS_W_1,
				    WM8995_CP_DYN_PWR_MASK, 0);
	}
}

static int check_clk_sys(struct snd_soc_dapm_widget *source,
			 struct snd_soc_dapm_widget *sink)
{
	unsigned int reg;
	const char *clk;

	reg = snd_soc_read(source->codec, WM8995_CLOCKING_1);
	/* Check what we're currently using for CLK_SYS */
	if (reg & WM8995_SYSCLK_SRC)
		clk = "AIF2CLK";
	else
		clk = "AIF1CLK";
	return !strcmp(source->name, clk);
}

static int wm8995_put_class_w(struct snd_kcontrol *kcontrol,
			      struct snd_ctl_elem_value *ucontrol)
{
	struct snd_soc_dapm_widget_list *wlist = snd_kcontrol_chip(kcontrol);
	struct snd_soc_dapm_widget *w = wlist->widgets[0];
	struct snd_soc_codec *codec;
	int ret;

	codec = w->codec;
	ret = snd_soc_dapm_put_volsw(kcontrol, ucontrol);
	wm8995_update_class_w(codec);
	return ret;
}

static int hp_supply_event(struct snd_soc_dapm_widget *w,
			   struct snd_kcontrol *kcontrol, int event)
{
	struct snd_soc_codec *codec;
	struct wm8995_priv *wm8995;

	codec = w->codec;
	wm8995 = snd_soc_codec_get_drvdata(codec);

	switch (event) {
	case SND_SOC_DAPM_PRE_PMU:
		/* Enable the headphone amp */
		snd_soc_update_bits(codec, WM8995_POWER_MANAGEMENT_1,
				    WM8995_HPOUT1L_ENA_MASK |
				    WM8995_HPOUT1R_ENA_MASK,
				    WM8995_HPOUT1L_ENA |
				    WM8995_HPOUT1R_ENA);

		/* Enable the second stage */
		snd_soc_update_bits(codec, WM8995_ANALOGUE_HP_1,
				    WM8995_HPOUT1L_DLY_MASK |
				    WM8995_HPOUT1R_DLY_MASK,
				    WM8995_HPOUT1L_DLY |
				    WM8995_HPOUT1R_DLY);
		break;
	case SND_SOC_DAPM_PRE_PMD:
		snd_soc_update_bits(codec, WM8995_CHARGE_PUMP_1,
				    WM8995_CP_ENA_MASK, 0);
		break;
	}

	return 0;
}

static void dc_servo_cmd(struct snd_soc_codec *codec,
			 unsigned int reg, unsigned int val, unsigned int mask)
{
	int timeout = 10;

	dev_dbg(codec->dev, "%s: reg = %#x, val = %#x, mask = %#x\n",
		__func__, reg, val, mask);

	snd_soc_write(codec, reg, val);
	while (timeout--) {
		msleep(10);
		val = snd_soc_read(codec, WM8995_DC_SERVO_READBACK_0);
		if ((val & mask) == mask)
			return;
	}

	dev_err(codec->dev, "Timed out waiting for DC Servo\n");
}

static int hp_event(struct snd_soc_dapm_widget *w,
		    struct snd_kcontrol *kcontrol, int event)
{
	struct snd_soc_codec *codec;
	unsigned int reg;

	codec = w->codec;
	reg = snd_soc_read(codec, WM8995_ANALOGUE_HP_1);

	switch (event) {
	case SND_SOC_DAPM_POST_PMU:
		snd_soc_update_bits(codec, WM8995_CHARGE_PUMP_1,
				    WM8995_CP_ENA_MASK, WM8995_CP_ENA);

		msleep(5);

		snd_soc_update_bits(codec, WM8995_POWER_MANAGEMENT_1,
				    WM8995_HPOUT1L_ENA_MASK |
				    WM8995_HPOUT1R_ENA_MASK,
				    WM8995_HPOUT1L_ENA | WM8995_HPOUT1R_ENA);

		udelay(20);

		reg |= WM8995_HPOUT1L_DLY | WM8995_HPOUT1R_DLY;
		snd_soc_write(codec, WM8995_ANALOGUE_HP_1, reg);

		snd_soc_write(codec, WM8995_DC_SERVO_1, WM8995_DCS_ENA_CHAN_0 |
			      WM8995_DCS_ENA_CHAN_1);

		dc_servo_cmd(codec, WM8995_DC_SERVO_2,
			     WM8995_DCS_TRIG_STARTUP_0 |
			     WM8995_DCS_TRIG_STARTUP_1,
			     WM8995_DCS_TRIG_DAC_WR_0 |
			     WM8995_DCS_TRIG_DAC_WR_1);

		reg |= WM8995_HPOUT1R_OUTP | WM8995_HPOUT1R_RMV_SHORT |
		       WM8995_HPOUT1L_OUTP | WM8995_HPOUT1L_RMV_SHORT;
		snd_soc_write(codec, WM8995_ANALOGUE_HP_1, reg);

		break;
	case SND_SOC_DAPM_PRE_PMD:
		snd_soc_update_bits(codec, WM8995_ANALOGUE_HP_1,
				    WM8995_HPOUT1L_OUTP_MASK |
				    WM8995_HPOUT1R_OUTP_MASK |
				    WM8995_HPOUT1L_RMV_SHORT_MASK |
				    WM8995_HPOUT1R_RMV_SHORT_MASK, 0);

		snd_soc_update_bits(codec, WM8995_ANALOGUE_HP_1,
				    WM8995_HPOUT1L_DLY_MASK |
				    WM8995_HPOUT1R_DLY_MASK, 0);

		snd_soc_write(codec, WM8995_DC_SERVO_1, 0);

		snd_soc_update_bits(codec, WM8995_POWER_MANAGEMENT_1,
				    WM8995_HPOUT1L_ENA_MASK |
				    WM8995_HPOUT1R_ENA_MASK,
				    0);
		break;
	}

	return 0;
}

static int configure_aif_clock(struct snd_soc_codec *codec, int aif)
{
	struct wm8995_priv *wm8995;
	int rate;
	int reg1 = 0;
	int offset;

	wm8995 = snd_soc_codec_get_drvdata(codec);

	if (aif)
		offset = 4;
	else
		offset = 0;

	switch (wm8995->sysclk[aif]) {
	case WM8995_SYSCLK_MCLK1:
		rate = wm8995->mclk[0];
		break;
	case WM8995_SYSCLK_MCLK2:
		reg1 |= 0x8;
		rate = wm8995->mclk[1];
		break;
	case WM8995_SYSCLK_FLL1:
		reg1 |= 0x10;
		rate = wm8995->fll[0].out;
		break;
	case WM8995_SYSCLK_FLL2:
		reg1 |= 0x18;
		rate = wm8995->fll[1].out;
		break;
	default:
		return -EINVAL;
	}

	if (rate >= 13500000) {
		rate /= 2;
		reg1 |= WM8995_AIF1CLK_DIV;

		dev_dbg(codec->dev, "Dividing AIF%d clock to %dHz\n",
			aif + 1, rate);
	}

	wm8995->aifclk[aif] = rate;

	snd_soc_update_bits(codec, WM8995_AIF1_CLOCKING_1 + offset,
			    WM8995_AIF1CLK_SRC_MASK | WM8995_AIF1CLK_DIV_MASK,
			    reg1);
	return 0;
}

static int configure_clock(struct snd_soc_codec *codec)
{
	struct wm8995_priv *wm8995;
	int change, new;

	wm8995 = snd_soc_codec_get_drvdata(codec);

	/* Bring up the AIF clocks first */
	configure_aif_clock(codec, 0);
	configure_aif_clock(codec, 1);

	/*
	 * Then switch CLK_SYS over to the higher of them; a change
	 * can only happen as a result of a clocking change which can
	 * only be made outside of DAPM so we can safely redo the
	 * clocking.
	 */

	/* If they're equal it doesn't matter which is used */
	if (wm8995->aifclk[0] == wm8995->aifclk[1])
		return 0;

	if (wm8995->aifclk[0] < wm8995->aifclk[1])
		new = WM8995_SYSCLK_SRC;
	else
		new = 0;

	change = snd_soc_update_bits(codec, WM8995_CLOCKING_1,
				     WM8995_SYSCLK_SRC_MASK, new);
	if (!change)
		return 0;

	snd_soc_dapm_sync(&codec->dapm);

	return 0;
}

static int clk_sys_event(struct snd_soc_dapm_widget *w,
			 struct snd_kcontrol *kcontrol, int event)
{
	struct snd_soc_codec *codec;

	codec = w->codec;

	switch (event) {
	case SND_SOC_DAPM_PRE_PMU:
		return configure_clock(codec);

	case SND_SOC_DAPM_POST_PMD:
		configure_clock(codec);
		break;
	}

	return 0;
}

static const char *sidetone_text[] = {
	"ADC/DMIC1", "DMIC2",
};

static const struct soc_enum sidetone1_enum =
	SOC_ENUM_SINGLE(WM8995_SIDETONE, 0, 2, sidetone_text);

static const struct snd_kcontrol_new sidetone1_mux =
	SOC_DAPM_ENUM("Left Sidetone Mux", sidetone1_enum);

static const struct soc_enum sidetone2_enum =
	SOC_ENUM_SINGLE(WM8995_SIDETONE, 1, 2, sidetone_text);

static const struct snd_kcontrol_new sidetone2_mux =
	SOC_DAPM_ENUM("Right Sidetone Mux", sidetone2_enum);

static const struct snd_kcontrol_new aif1adc1l_mix[] = {
	SOC_DAPM_SINGLE("ADC/DMIC Switch", WM8995_AIF1_ADC1_LEFT_MIXER_ROUTING,
		1, 1, 0),
	SOC_DAPM_SINGLE("AIF2 Switch", WM8995_AIF1_ADC1_LEFT_MIXER_ROUTING,
		0, 1, 0),
};

static const struct snd_kcontrol_new aif1adc1r_mix[] = {
	SOC_DAPM_SINGLE("ADC/DMIC Switch", WM8995_AIF1_ADC1_RIGHT_MIXER_ROUTING,
		1, 1, 0),
	SOC_DAPM_SINGLE("AIF2 Switch", WM8995_AIF1_ADC1_RIGHT_MIXER_ROUTING,
		0, 1, 0),
};

static const struct snd_kcontrol_new aif1adc2l_mix[] = {
	SOC_DAPM_SINGLE("DMIC Switch", WM8995_AIF1_ADC2_LEFT_MIXER_ROUTING,
		1, 1, 0),
	SOC_DAPM_SINGLE("AIF2 Switch", WM8995_AIF1_ADC2_LEFT_MIXER_ROUTING,
		0, 1, 0),
};

static const struct snd_kcontrol_new aif1adc2r_mix[] = {
	SOC_DAPM_SINGLE("DMIC Switch", WM8995_AIF1_ADC2_RIGHT_MIXER_ROUTING,
		1, 1, 0),
	SOC_DAPM_SINGLE("AIF2 Switch", WM8995_AIF1_ADC2_RIGHT_MIXER_ROUTING,
		0, 1, 0),
};

static const struct snd_kcontrol_new dac1l_mix[] = {
	WM8995_CLASS_W_SWITCH("Right Sidetone Switch", WM8995_DAC1_LEFT_MIXER_ROUTING,
		5, 1, 0),
	WM8995_CLASS_W_SWITCH("Left Sidetone Switch", WM8995_DAC1_LEFT_MIXER_ROUTING,
		4, 1, 0),
	WM8995_CLASS_W_SWITCH("AIF2 Switch", WM8995_DAC1_LEFT_MIXER_ROUTING,
		2, 1, 0),
	WM8995_CLASS_W_SWITCH("AIF1.2 Switch", WM8995_DAC1_LEFT_MIXER_ROUTING,
		1, 1, 0),
	WM8995_CLASS_W_SWITCH("AIF1.1 Switch", WM8995_DAC1_LEFT_MIXER_ROUTING,
		0, 1, 0),
};

static const struct snd_kcontrol_new dac1r_mix[] = {
	WM8995_CLASS_W_SWITCH("Right Sidetone Switch", WM8995_DAC1_RIGHT_MIXER_ROUTING,
		5, 1, 0),
	WM8995_CLASS_W_SWITCH("Left Sidetone Switch", WM8995_DAC1_RIGHT_MIXER_ROUTING,
		4, 1, 0),
	WM8995_CLASS_W_SWITCH("AIF2 Switch", WM8995_DAC1_RIGHT_MIXER_ROUTING,
		2, 1, 0),
	WM8995_CLASS_W_SWITCH("AIF1.2 Switch", WM8995_DAC1_RIGHT_MIXER_ROUTING,
		1, 1, 0),
	WM8995_CLASS_W_SWITCH("AIF1.1 Switch", WM8995_DAC1_RIGHT_MIXER_ROUTING,
		0, 1, 0),
};

static const struct snd_kcontrol_new aif2dac2l_mix[] = {
	SOC_DAPM_SINGLE("Right Sidetone Switch", WM8995_DAC2_LEFT_MIXER_ROUTING,
		5, 1, 0),
	SOC_DAPM_SINGLE("Left Sidetone Switch", WM8995_DAC2_LEFT_MIXER_ROUTING,
		4, 1, 0),
	SOC_DAPM_SINGLE("AIF2 Switch", WM8995_DAC2_LEFT_MIXER_ROUTING,
		2, 1, 0),
	SOC_DAPM_SINGLE("AIF1.2 Switch", WM8995_DAC2_LEFT_MIXER_ROUTING,
		1, 1, 0),
	SOC_DAPM_SINGLE("AIF1.1 Switch", WM8995_DAC2_LEFT_MIXER_ROUTING,
		0, 1, 0),
};

static const struct snd_kcontrol_new aif2dac2r_mix[] = {
	SOC_DAPM_SINGLE("Right Sidetone Switch", WM8995_DAC2_RIGHT_MIXER_ROUTING,
		5, 1, 0),
	SOC_DAPM_SINGLE("Left Sidetone Switch", WM8995_DAC2_RIGHT_MIXER_ROUTING,
		4, 1, 0),
	SOC_DAPM_SINGLE("AIF2 Switch", WM8995_DAC2_RIGHT_MIXER_ROUTING,
		2, 1, 0),
	SOC_DAPM_SINGLE("AIF1.2 Switch", WM8995_DAC2_RIGHT_MIXER_ROUTING,
		1, 1, 0),
	SOC_DAPM_SINGLE("AIF1.1 Switch", WM8995_DAC2_RIGHT_MIXER_ROUTING,
		0, 1, 0),
};

static const struct snd_kcontrol_new in1l_pga =
	SOC_DAPM_SINGLE("IN1L Switch", WM8995_POWER_MANAGEMENT_2, 5, 1, 0);

static const struct snd_kcontrol_new in1r_pga =
	SOC_DAPM_SINGLE("IN1R Switch", WM8995_POWER_MANAGEMENT_2, 4, 1, 0);

static const char *adc_mux_text[] = {
	"ADC",
	"DMIC",
};

static const struct soc_enum adc_enum =
	SOC_ENUM_SINGLE(0, 0, 2, adc_mux_text);

static const struct snd_kcontrol_new adcl_mux =
	SOC_DAPM_ENUM_VIRT("ADCL Mux", adc_enum);

static const struct snd_kcontrol_new adcr_mux =
	SOC_DAPM_ENUM_VIRT("ADCR Mux", adc_enum);

static const char *spk_src_text[] = {
	"DAC1L", "DAC1R", "DAC2L", "DAC2R"
};

static const SOC_ENUM_SINGLE_DECL(spk1l_src_enum, WM8995_LEFT_PDM_SPEAKER_1,
				  0, spk_src_text);
static const SOC_ENUM_SINGLE_DECL(spk1r_src_enum, WM8995_RIGHT_PDM_SPEAKER_1,
				  0, spk_src_text);
static const SOC_ENUM_SINGLE_DECL(spk2l_src_enum, WM8995_LEFT_PDM_SPEAKER_2,
				  0, spk_src_text);
static const SOC_ENUM_SINGLE_DECL(spk2r_src_enum, WM8995_RIGHT_PDM_SPEAKER_2,
				  0, spk_src_text);

static const struct snd_kcontrol_new spk1l_mux =
	SOC_DAPM_ENUM("SPK1L SRC", spk1l_src_enum);
static const struct snd_kcontrol_new spk1r_mux =
	SOC_DAPM_ENUM("SPK1R SRC", spk1r_src_enum);
static const struct snd_kcontrol_new spk2l_mux =
	SOC_DAPM_ENUM("SPK2L SRC", spk2l_src_enum);
static const struct snd_kcontrol_new spk2r_mux =
	SOC_DAPM_ENUM("SPK2R SRC", spk2r_src_enum);

static const struct snd_soc_dapm_widget wm8995_dapm_widgets[] = {
	SND_SOC_DAPM_INPUT("DMIC1DAT"),
	SND_SOC_DAPM_INPUT("DMIC2DAT"),

	SND_SOC_DAPM_INPUT("IN1L"),
	SND_SOC_DAPM_INPUT("IN1R"),

	SND_SOC_DAPM_MIXER("IN1L PGA", SND_SOC_NOPM, 0, 0,
		&in1l_pga, 1),
	SND_SOC_DAPM_MIXER("IN1R PGA", SND_SOC_NOPM, 0, 0,
		&in1r_pga, 1),

	SND_SOC_DAPM_MICBIAS("MICBIAS1", WM8995_POWER_MANAGEMENT_1, 8, 0),
	SND_SOC_DAPM_MICBIAS("MICBIAS2", WM8995_POWER_MANAGEMENT_1, 9, 0),

	SND_SOC_DAPM_SUPPLY("AIF1CLK", WM8995_AIF1_CLOCKING_1, 0, 0, NULL, 0),
	SND_SOC_DAPM_SUPPLY("AIF2CLK", WM8995_AIF2_CLOCKING_1, 0, 0, NULL, 0),
	SND_SOC_DAPM_SUPPLY("DSP1CLK", WM8995_CLOCKING_1, 3, 0, NULL, 0),
	SND_SOC_DAPM_SUPPLY("DSP2CLK", WM8995_CLOCKING_1, 2, 0, NULL, 0),
	SND_SOC_DAPM_SUPPLY("SYSDSPCLK", WM8995_CLOCKING_1, 1, 0, NULL, 0),
	SND_SOC_DAPM_SUPPLY("CLK_SYS", SND_SOC_NOPM, 0, 0, clk_sys_event,
		SND_SOC_DAPM_POST_PMU | SND_SOC_DAPM_PRE_PMD),

	SND_SOC_DAPM_AIF_OUT("AIF1ADC1L", "AIF1 Capture", 0,
		WM8995_POWER_MANAGEMENT_3, 9, 0),
	SND_SOC_DAPM_AIF_OUT("AIF1ADC1R", "AIF1 Capture", 0,
		WM8995_POWER_MANAGEMENT_3, 8, 0),
	SND_SOC_DAPM_AIF_OUT("AIF1ADCDAT", "AIF1 Capture", 0,
	SND_SOC_NOPM, 0, 0),
	SND_SOC_DAPM_AIF_OUT("AIF1ADC2L", "AIF1 Capture",
		0, WM8995_POWER_MANAGEMENT_3, 11, 0),
	SND_SOC_DAPM_AIF_OUT("AIF1ADC2R", "AIF1 Capture",
		0, WM8995_POWER_MANAGEMENT_3, 10, 0),

	SND_SOC_DAPM_VIRT_MUX("ADCL Mux", SND_SOC_NOPM, 1, 0,
		&adcl_mux),
	SND_SOC_DAPM_VIRT_MUX("ADCR Mux", SND_SOC_NOPM, 0, 0,
		&adcr_mux),

	SND_SOC_DAPM_ADC("DMIC2L", NULL, WM8995_POWER_MANAGEMENT_3, 5, 0),
	SND_SOC_DAPM_ADC("DMIC2R", NULL, WM8995_POWER_MANAGEMENT_3, 4, 0),
	SND_SOC_DAPM_ADC("DMIC1L", NULL, WM8995_POWER_MANAGEMENT_3, 3, 0),
	SND_SOC_DAPM_ADC("DMIC1R", NULL, WM8995_POWER_MANAGEMENT_3, 2, 0),

	SND_SOC_DAPM_ADC("ADCL", NULL, WM8995_POWER_MANAGEMENT_3, 1, 0),
	SND_SOC_DAPM_ADC("ADCR", NULL, WM8995_POWER_MANAGEMENT_3, 0, 0),

	SND_SOC_DAPM_MIXER("AIF1ADC1L Mixer", SND_SOC_NOPM, 0, 0,
		aif1adc1l_mix, ARRAY_SIZE(aif1adc1l_mix)),
	SND_SOC_DAPM_MIXER("AIF1ADC1R Mixer", SND_SOC_NOPM, 0, 0,
		aif1adc1r_mix, ARRAY_SIZE(aif1adc1r_mix)),
	SND_SOC_DAPM_MIXER("AIF1ADC2L Mixer", SND_SOC_NOPM, 0, 0,
		aif1adc2l_mix, ARRAY_SIZE(aif1adc2l_mix)),
	SND_SOC_DAPM_MIXER("AIF1ADC2R Mixer", SND_SOC_NOPM, 0, 0,
		aif1adc2r_mix, ARRAY_SIZE(aif1adc2r_mix)),

	SND_SOC_DAPM_AIF_IN("AIF1DAC1L", NULL, 0, WM8995_POWER_MANAGEMENT_4,
		9, 0),
	SND_SOC_DAPM_AIF_IN("AIF1DAC1R", NULL, 0, WM8995_POWER_MANAGEMENT_4,
		8, 0),
	SND_SOC_DAPM_AIF_IN("AIF1DACDAT", "AIF1 Playback", 0, SND_SOC_NOPM,
		0, 0),

	SND_SOC_DAPM_AIF_IN("AIF1DAC2L", NULL, 0, WM8995_POWER_MANAGEMENT_4,
		11, 0),
	SND_SOC_DAPM_AIF_IN("AIF1DAC2R", NULL, 0, WM8995_POWER_MANAGEMENT_4,
		10, 0),

	SND_SOC_DAPM_MIXER("AIF2DAC2L Mixer", SND_SOC_NOPM, 0, 0,
		aif2dac2l_mix, ARRAY_SIZE(aif2dac2l_mix)),
	SND_SOC_DAPM_MIXER("AIF2DAC2R Mixer", SND_SOC_NOPM, 0, 0,
		aif2dac2r_mix, ARRAY_SIZE(aif2dac2r_mix)),

	SND_SOC_DAPM_DAC("DAC2L", NULL, WM8995_POWER_MANAGEMENT_4, 3, 0),
	SND_SOC_DAPM_DAC("DAC2R", NULL, WM8995_POWER_MANAGEMENT_4, 2, 0),
	SND_SOC_DAPM_DAC("DAC1L", NULL, WM8995_POWER_MANAGEMENT_4, 1, 0),
	SND_SOC_DAPM_DAC("DAC1R", NULL, WM8995_POWER_MANAGEMENT_4, 0, 0),

	SND_SOC_DAPM_MIXER("DAC1L Mixer", SND_SOC_NOPM, 0, 0, dac1l_mix,
		ARRAY_SIZE(dac1l_mix)),
	SND_SOC_DAPM_MIXER("DAC1R Mixer", SND_SOC_NOPM, 0, 0, dac1r_mix,
		ARRAY_SIZE(dac1r_mix)),

	SND_SOC_DAPM_MUX("Left Sidetone", SND_SOC_NOPM, 0, 0, &sidetone1_mux),
	SND_SOC_DAPM_MUX("Right Sidetone", SND_SOC_NOPM, 0, 0, &sidetone2_mux),

	SND_SOC_DAPM_PGA_E("Headphone PGA", SND_SOC_NOPM, 0, 0, NULL, 0,
		hp_event, SND_SOC_DAPM_POST_PMU | SND_SOC_DAPM_PRE_PMD),

	SND_SOC_DAPM_SUPPLY("Headphone Supply", SND_SOC_NOPM, 0, 0,
		hp_supply_event, SND_SOC_DAPM_PRE_PMU | SND_SOC_DAPM_PRE_PMD),

	SND_SOC_DAPM_MUX("SPK1L Driver", WM8995_LEFT_PDM_SPEAKER_1,
		4, 0, &spk1l_mux),
	SND_SOC_DAPM_MUX("SPK1R Driver", WM8995_RIGHT_PDM_SPEAKER_1,
		4, 0, &spk1r_mux),
	SND_SOC_DAPM_MUX("SPK2L Driver", WM8995_LEFT_PDM_SPEAKER_2,
		4, 0, &spk2l_mux),
	SND_SOC_DAPM_MUX("SPK2R Driver", WM8995_RIGHT_PDM_SPEAKER_2,
		4, 0, &spk2r_mux),

	SND_SOC_DAPM_SUPPLY("LDO2", WM8995_POWER_MANAGEMENT_2, 1, 0, NULL, 0),

	SND_SOC_DAPM_OUTPUT("HP1L"),
	SND_SOC_DAPM_OUTPUT("HP1R"),
	SND_SOC_DAPM_OUTPUT("SPK1L"),
	SND_SOC_DAPM_OUTPUT("SPK1R"),
	SND_SOC_DAPM_OUTPUT("SPK2L"),
	SND_SOC_DAPM_OUTPUT("SPK2R")
};

static const struct snd_soc_dapm_route wm8995_intercon[] = {
	{ "CLK_SYS", NULL, "AIF1CLK", check_clk_sys },
	{ "CLK_SYS", NULL, "AIF2CLK", check_clk_sys },

	{ "DSP1CLK", NULL, "CLK_SYS" },
	{ "DSP2CLK", NULL, "CLK_SYS" },
	{ "SYSDSPCLK", NULL, "CLK_SYS" },

	{ "AIF1ADC1L", NULL, "AIF1CLK" },
	{ "AIF1ADC1L", NULL, "DSP1CLK" },
	{ "AIF1ADC1R", NULL, "AIF1CLK" },
	{ "AIF1ADC1R", NULL, "DSP1CLK" },
	{ "AIF1ADC1R", NULL, "SYSDSPCLK" },

	{ "AIF1ADC2L", NULL, "AIF1CLK" },
	{ "AIF1ADC2L", NULL, "DSP1CLK" },
	{ "AIF1ADC2R", NULL, "AIF1CLK" },
	{ "AIF1ADC2R", NULL, "DSP1CLK" },
	{ "AIF1ADC2R", NULL, "SYSDSPCLK" },

	{ "DMIC1L", NULL, "DMIC1DAT" },
	{ "DMIC1L", NULL, "CLK_SYS" },
	{ "DMIC1R", NULL, "DMIC1DAT" },
	{ "DMIC1R", NULL, "CLK_SYS" },
	{ "DMIC2L", NULL, "DMIC2DAT" },
	{ "DMIC2L", NULL, "CLK_SYS" },
	{ "DMIC2R", NULL, "DMIC2DAT" },
	{ "DMIC2R", NULL, "CLK_SYS" },

	{ "ADCL", NULL, "AIF1CLK" },
	{ "ADCL", NULL, "DSP1CLK" },
	{ "ADCL", NULL, "SYSDSPCLK" },

	{ "ADCR", NULL, "AIF1CLK" },
	{ "ADCR", NULL, "DSP1CLK" },
	{ "ADCR", NULL, "SYSDSPCLK" },

	{ "IN1L PGA", "IN1L Switch", "IN1L" },
	{ "IN1R PGA", "IN1R Switch", "IN1R" },
	{ "IN1L PGA", NULL, "LDO2" },
	{ "IN1R PGA", NULL, "LDO2" },

	{ "ADCL", NULL, "IN1L PGA" },
	{ "ADCR", NULL, "IN1R PGA" },

	{ "ADCL Mux", "ADC", "ADCL" },
	{ "ADCL Mux", "DMIC", "DMIC1L" },
	{ "ADCR Mux", "ADC", "ADCR" },
	{ "ADCR Mux", "DMIC", "DMIC1R" },

	/* AIF1 outputs */
	{ "AIF1ADC1L", NULL, "AIF1ADC1L Mixer" },
	{ "AIF1ADC1L Mixer", "ADC/DMIC Switch", "ADCL Mux" },

	{ "AIF1ADC1R", NULL, "AIF1ADC1R Mixer" },
	{ "AIF1ADC1R Mixer", "ADC/DMIC Switch", "ADCR Mux" },

	{ "AIF1ADC2L", NULL, "AIF1ADC2L Mixer" },
	{ "AIF1ADC2L Mixer", "DMIC Switch", "DMIC2L" },

	{ "AIF1ADC2R", NULL, "AIF1ADC2R Mixer" },
	{ "AIF1ADC2R Mixer", "DMIC Switch", "DMIC2R" },

	/* Sidetone */
	{ "Left Sidetone", "ADC/DMIC1", "AIF1ADC1L" },
	{ "Left Sidetone", "DMIC2", "AIF1ADC2L" },
	{ "Right Sidetone", "ADC/DMIC1", "AIF1ADC1R" },
	{ "Right Sidetone", "DMIC2", "AIF1ADC2R" },

	{ "AIF1DAC1L", NULL, "AIF1CLK" },
	{ "AIF1DAC1L", NULL, "DSP1CLK" },
	{ "AIF1DAC1R", NULL, "AIF1CLK" },
	{ "AIF1DAC1R", NULL, "DSP1CLK" },
	{ "AIF1DAC1R", NULL, "SYSDSPCLK" },

	{ "AIF1DAC2L", NULL, "AIF1CLK" },
	{ "AIF1DAC2L", NULL, "DSP1CLK" },
	{ "AIF1DAC2R", NULL, "AIF1CLK" },
	{ "AIF1DAC2R", NULL, "DSP1CLK" },
	{ "AIF1DAC2R", NULL, "SYSDSPCLK" },

	{ "DAC1L", NULL, "AIF1CLK" },
	{ "DAC1L", NULL, "DSP1CLK" },
	{ "DAC1L", NULL, "SYSDSPCLK" },

	{ "DAC1R", NULL, "AIF1CLK" },
	{ "DAC1R", NULL, "DSP1CLK" },
	{ "DAC1R", NULL, "SYSDSPCLK" },

	{ "AIF1DAC1L", NULL, "AIF1DACDAT" },
	{ "AIF1DAC1R", NULL, "AIF1DACDAT" },
	{ "AIF1DAC2L", NULL, "AIF1DACDAT" },
	{ "AIF1DAC2R", NULL, "AIF1DACDAT" },

	/* DAC1 inputs */
	{ "DAC1L", NULL, "DAC1L Mixer" },
	{ "DAC1L Mixer", "AIF1.1 Switch", "AIF1DAC1L" },
	{ "DAC1L Mixer", "AIF1.2 Switch", "AIF1DAC2L" },
	{ "DAC1L Mixer", "Left Sidetone Switch", "Left Sidetone" },
	{ "DAC1L Mixer", "Right Sidetone Switch", "Right Sidetone" },

	{ "DAC1R", NULL, "DAC1R Mixer" },
	{ "DAC1R Mixer", "AIF1.1 Switch", "AIF1DAC1R" },
	{ "DAC1R Mixer", "AIF1.2 Switch", "AIF1DAC2R" },
	{ "DAC1R Mixer", "Left Sidetone Switch", "Left Sidetone" },
	{ "DAC1R Mixer", "Right Sidetone Switch", "Right Sidetone" },

	/* DAC2/AIF2 outputs */
	{ "DAC2L", NULL, "AIF2DAC2L Mixer" },
	{ "AIF2DAC2L Mixer", "AIF1.2 Switch", "AIF1DAC2L" },
	{ "AIF2DAC2L Mixer", "AIF1.1 Switch", "AIF1DAC1L" },

	{ "DAC2R", NULL, "AIF2DAC2R Mixer" },
	{ "AIF2DAC2R Mixer", "AIF1.2 Switch", "AIF1DAC2R" },
	{ "AIF2DAC2R Mixer", "AIF1.1 Switch", "AIF1DAC1R" },

	/* Output stages */
	{ "Headphone PGA", NULL, "DAC1L" },
	{ "Headphone PGA", NULL, "DAC1R" },

	{ "Headphone PGA", NULL, "DAC2L" },
	{ "Headphone PGA", NULL, "DAC2R" },

	{ "Headphone PGA", NULL, "Headphone Supply" },
	{ "Headphone PGA", NULL, "CLK_SYS" },
	{ "Headphone PGA", NULL, "LDO2" },

	{ "HP1L", NULL, "Headphone PGA" },
	{ "HP1R", NULL, "Headphone PGA" },

	{ "SPK1L Driver", "DAC1L", "DAC1L" },
	{ "SPK1L Driver", "DAC1R", "DAC1R" },
	{ "SPK1L Driver", "DAC2L", "DAC2L" },
	{ "SPK1L Driver", "DAC2R", "DAC2R" },
	{ "SPK1L Driver", NULL, "CLK_SYS" },

	{ "SPK1R Driver", "DAC1L", "DAC1L" },
	{ "SPK1R Driver", "DAC1R", "DAC1R" },
	{ "SPK1R Driver", "DAC2L", "DAC2L" },
	{ "SPK1R Driver", "DAC2R", "DAC2R" },
	{ "SPK1R Driver", NULL, "CLK_SYS" },

	{ "SPK2L Driver", "DAC1L", "DAC1L" },
	{ "SPK2L Driver", "DAC1R", "DAC1R" },
	{ "SPK2L Driver", "DAC2L", "DAC2L" },
	{ "SPK2L Driver", "DAC2R", "DAC2R" },
	{ "SPK2L Driver", NULL, "CLK_SYS" },

	{ "SPK2R Driver", "DAC1L", "DAC1L" },
	{ "SPK2R Driver", "DAC1R", "DAC1R" },
	{ "SPK2R Driver", "DAC2L", "DAC2L" },
	{ "SPK2R Driver", "DAC2R", "DAC2R" },
	{ "SPK2R Driver", NULL, "CLK_SYS" },

	{ "SPK1L", NULL, "SPK1L Driver" },
	{ "SPK1R", NULL, "SPK1R Driver" },
	{ "SPK2L", NULL, "SPK2L Driver" },
	{ "SPK2R", NULL, "SPK2R Driver" }
};

static int wm8995_volatile(struct snd_soc_codec *codec, unsigned int reg)
{
	/* out of bounds registers are generally considered
	 * volatile to support register banks that are partially
	 * owned by something else for e.g. a DSP
	 */
	if (reg > WM8995_MAX_CACHED_REGISTER)
		return 1;

	switch (reg) {
	case WM8995_SOFTWARE_RESET:
	case WM8995_DC_SERVO_READBACK_0:
	case WM8995_INTERRUPT_STATUS_1:
	case WM8995_INTERRUPT_STATUS_2:
	case WM8995_INTERRUPT_STATUS_1_MASK:
	case WM8995_INTERRUPT_STATUS_2_MASK:
	case WM8995_INTERRUPT_CONTROL:
	case WM8995_ACCESSORY_DETECT_MODE1:
	case WM8995_ACCESSORY_DETECT_MODE2:
	case WM8995_HEADPHONE_DETECT1:
	case WM8995_HEADPHONE_DETECT2:
		return 1;
	}

	return 0;
}

static int wm8995_aif_mute(struct snd_soc_dai *dai, int mute)
{
	struct snd_soc_codec *codec = dai->codec;
	int mute_reg;

	switch (dai->id) {
	case 0:
		mute_reg = WM8995_AIF1_DAC1_FILTERS_1;
		break;
	case 1:
		mute_reg = WM8995_AIF2_DAC_FILTERS_1;
		break;
	default:
		return -EINVAL;
	}

	snd_soc_update_bits(codec, mute_reg, WM8995_AIF1DAC1_MUTE_MASK,
			    !!mute << WM8995_AIF1DAC1_MUTE_SHIFT);
	return 0;
}

static int wm8995_set_dai_fmt(struct snd_soc_dai *dai, unsigned int fmt)
{
	struct snd_soc_codec *codec;
	int master;
	int aif;

	codec = dai->codec;

	master = 0;
	switch (fmt & SND_SOC_DAIFMT_MASTER_MASK) {
	case SND_SOC_DAIFMT_CBS_CFS:
		break;
	case SND_SOC_DAIFMT_CBM_CFM:
		master = WM8995_AIF1_MSTR;
		break;
	default:
		dev_err(dai->dev, "Unknown master/slave configuration\n");
		return -EINVAL;
	}

	aif = 0;
	switch (fmt & SND_SOC_DAIFMT_FORMAT_MASK) {
	case SND_SOC_DAIFMT_DSP_B:
		aif |= WM8995_AIF1_LRCLK_INV;
	case SND_SOC_DAIFMT_DSP_A:
		aif |= (0x3 << WM8995_AIF1_FMT_SHIFT);
		break;
	case SND_SOC_DAIFMT_I2S:
		aif |= (0x2 << WM8995_AIF1_FMT_SHIFT);
		break;
	case SND_SOC_DAIFMT_RIGHT_J:
		break;
	case SND_SOC_DAIFMT_LEFT_J:
		aif |= (0x1 << WM8995_AIF1_FMT_SHIFT);
		break;
	default:
		dev_err(dai->dev, "Unknown dai format\n");
		return -EINVAL;
	}

	switch (fmt & SND_SOC_DAIFMT_FORMAT_MASK) {
	case SND_SOC_DAIFMT_DSP_A:
	case SND_SOC_DAIFMT_DSP_B:
		/* frame inversion not valid for DSP modes */
		switch (fmt & SND_SOC_DAIFMT_INV_MASK) {
		case SND_SOC_DAIFMT_NB_NF:
			break;
		case SND_SOC_DAIFMT_IB_NF:
			aif |= WM8995_AIF1_BCLK_INV;
			break;
		default:
			return -EINVAL;
		}
		break;

	case SND_SOC_DAIFMT_I2S:
	case SND_SOC_DAIFMT_RIGHT_J:
	case SND_SOC_DAIFMT_LEFT_J:
		switch (fmt & SND_SOC_DAIFMT_INV_MASK) {
		case SND_SOC_DAIFMT_NB_NF:
			break;
		case SND_SOC_DAIFMT_IB_IF:
			aif |= WM8995_AIF1_BCLK_INV | WM8995_AIF1_LRCLK_INV;
			break;
		case SND_SOC_DAIFMT_IB_NF:
			aif |= WM8995_AIF1_BCLK_INV;
			break;
		case SND_SOC_DAIFMT_NB_IF:
			aif |= WM8995_AIF1_LRCLK_INV;
			break;
		default:
			return -EINVAL;
		}
		break;
	default:
		return -EINVAL;
	}

	snd_soc_update_bits(codec, WM8995_AIF1_CONTROL_1,
			    WM8995_AIF1_BCLK_INV_MASK |
			    WM8995_AIF1_LRCLK_INV_MASK |
			    WM8995_AIF1_FMT_MASK, aif);
	snd_soc_update_bits(codec, WM8995_AIF1_MASTER_SLAVE,
			    WM8995_AIF1_MSTR_MASK, master);
	return 0;
}

static const int srs[] = {
	8000, 11025, 12000, 16000, 22050, 24000, 32000, 44100,
	48000, 88200, 96000
};

static const int fs_ratios[] = {
	-1 /* reserved */,
	128, 192, 256, 384, 512, 768, 1024, 1408, 1536
};

static const int bclk_divs[] = {
	10, 15, 20, 30, 40, 55, 60, 80, 110, 120, 160, 220, 240, 320, 440, 480
};

static int wm8995_hw_params(struct snd_pcm_substream *substream,
			    struct snd_pcm_hw_params *params,
			    struct snd_soc_dai *dai)
{
	struct snd_soc_codec *codec;
	struct wm8995_priv *wm8995;
	int aif1_reg;
	int bclk_reg;
	int lrclk_reg;
	int rate_reg;
	int bclk_rate;
	int aif1;
	int lrclk, bclk;
	int i, rate_val, best, best_val, cur_val;

	codec = dai->codec;
	wm8995 = snd_soc_codec_get_drvdata(codec);

	switch (dai->id) {
	case 0:
		aif1_reg = WM8995_AIF1_CONTROL_1;
		bclk_reg = WM8995_AIF1_BCLK;
		rate_reg = WM8995_AIF1_RATE;
		if (substream->stream == SNDRV_PCM_STREAM_PLAYBACK /* ||
			wm8995->lrclk_shared[0] */) {
			lrclk_reg = WM8995_AIF1DAC_LRCLK;
		} else {
			lrclk_reg = WM8995_AIF1ADC_LRCLK;
			dev_dbg(codec->dev, "AIF1 using split LRCLK\n");
		}
		break;
	case 1:
		aif1_reg = WM8995_AIF2_CONTROL_1;
		bclk_reg = WM8995_AIF2_BCLK;
		rate_reg = WM8995_AIF2_RATE;
		if (substream->stream == SNDRV_PCM_STREAM_PLAYBACK /* ||
		    wm8995->lrclk_shared[1] */) {
			lrclk_reg = WM8995_AIF2DAC_LRCLK;
		} else {
			lrclk_reg = WM8995_AIF2ADC_LRCLK;
			dev_dbg(codec->dev, "AIF2 using split LRCLK\n");
		}
		break;
	default:
		return -EINVAL;
	}

	bclk_rate = snd_soc_params_to_bclk(params);
	if (bclk_rate < 0)
		return bclk_rate;

	aif1 = 0;
	switch (params_format(params)) {
	case SNDRV_PCM_FORMAT_S16_LE:
		break;
	case SNDRV_PCM_FORMAT_S20_3LE:
		aif1 |= (0x1 << WM8995_AIF1_WL_SHIFT);
		break;
	case SNDRV_PCM_FORMAT_S24_LE:
		aif1 |= (0x2 << WM8995_AIF1_WL_SHIFT);
		break;
	case SNDRV_PCM_FORMAT_S32_LE:
		aif1 |= (0x3 << WM8995_AIF1_WL_SHIFT);
		break;
	default:
		dev_err(dai->dev, "Unsupported word length %u\n",
			params_format(params));
		return -EINVAL;
	}

	/* try to find a suitable sample rate */
	for (i = 0; i < ARRAY_SIZE(srs); ++i)
		if (srs[i] == params_rate(params))
			break;
	if (i == ARRAY_SIZE(srs)) {
		dev_err(dai->dev, "Sample rate %d is not supported\n",
			params_rate(params));
		return -EINVAL;
	}
	rate_val = i << WM8995_AIF1_SR_SHIFT;

	dev_dbg(dai->dev, "Sample rate is %dHz\n", srs[i]);
	dev_dbg(dai->dev, "AIF%dCLK is %dHz, target BCLK %dHz\n",
		dai->id + 1, wm8995->aifclk[dai->id], bclk_rate);

	/* AIFCLK/fs ratio; look for a close match in either direction */
	best = 1;
	best_val = abs((fs_ratios[1] * params_rate(params))
		       - wm8995->aifclk[dai->id]);
	for (i = 2; i < ARRAY_SIZE(fs_ratios); i++) {
		cur_val = abs((fs_ratios[i] * params_rate(params))
			      - wm8995->aifclk[dai->id]);
		if (cur_val >= best_val)
			continue;
		best = i;
		best_val = cur_val;
	}
	rate_val |= best;

	dev_dbg(dai->dev, "Selected AIF%dCLK/fs = %d\n",
		dai->id + 1, fs_ratios[best]);

	/*
	 * We may not get quite the right frequency if using
	 * approximate clocks so look for the closest match that is
	 * higher than the target (we need to ensure that there enough
	 * BCLKs to clock out the samples).
	 */
	best = 0;
	bclk = 0;
	for (i = 0; i < ARRAY_SIZE(bclk_divs); i++) {
		cur_val = (wm8995->aifclk[dai->id] * 10 / bclk_divs[i]) - bclk_rate;
		if (cur_val < 0) /* BCLK table is sorted */
			break;
		best = i;
	}
	bclk |= best << WM8995_AIF1_BCLK_DIV_SHIFT;

	bclk_rate = wm8995->aifclk[dai->id] * 10 / bclk_divs[best];
	dev_dbg(dai->dev, "Using BCLK_DIV %d for actual BCLK %dHz\n",
		bclk_divs[best], bclk_rate);

	lrclk = bclk_rate / params_rate(params);
	dev_dbg(dai->dev, "Using LRCLK rate %d for actual LRCLK %dHz\n",
		lrclk, bclk_rate / lrclk);

	snd_soc_update_bits(codec, aif1_reg,
			    WM8995_AIF1_WL_MASK, aif1);
	snd_soc_update_bits(codec, bclk_reg,
			    WM8995_AIF1_BCLK_DIV_MASK, bclk);
	snd_soc_update_bits(codec, lrclk_reg,
			    WM8995_AIF1DAC_RATE_MASK, lrclk);
	snd_soc_update_bits(codec, rate_reg,
			    WM8995_AIF1_SR_MASK |
			    WM8995_AIF1CLK_RATE_MASK, rate_val);
	return 0;
}

static int wm8995_set_tristate(struct snd_soc_dai *codec_dai, int tristate)
{
	struct snd_soc_codec *codec = codec_dai->codec;
	int reg, val, mask;

	switch (codec_dai->id) {
	case 0:
		reg = WM8995_AIF1_MASTER_SLAVE;
		mask = WM8995_AIF1_TRI;
		break;
	case 1:
		reg = WM8995_AIF2_MASTER_SLAVE;
		mask = WM8995_AIF2_TRI;
		break;
	case 2:
		reg = WM8995_POWER_MANAGEMENT_5;
		mask = WM8995_AIF3_TRI;
		break;
	default:
		return -EINVAL;
	}

	if (tristate)
		val = mask;
	else
		val = 0;

	return snd_soc_update_bits(codec, reg, mask, val);
}

/* The size in bits of the FLL divide multiplied by 10
 * to allow rounding later */
#define FIXED_FLL_SIZE ((1 << 16) * 10)

struct fll_div {
	u16 outdiv;
	u16 n;
	u16 k;
	u16 clk_ref_div;
	u16 fll_fratio;
};

static int wm8995_get_fll_config(struct fll_div *fll,
				 int freq_in, int freq_out)
{
	u64 Kpart;
	unsigned int K, Ndiv, Nmod;

	pr_debug("FLL input=%dHz, output=%dHz\n", freq_in, freq_out);

	/* Scale the input frequency down to <= 13.5MHz */
	fll->clk_ref_div = 0;
	while (freq_in > 13500000) {
		fll->clk_ref_div++;
		freq_in /= 2;

		if (fll->clk_ref_div > 3)
			return -EINVAL;
	}
	pr_debug("CLK_REF_DIV=%d, Fref=%dHz\n", fll->clk_ref_div, freq_in);

	/* Scale the output to give 90MHz<=Fvco<=100MHz */
	fll->outdiv = 3;
	while (freq_out * (fll->outdiv + 1) < 90000000) {
		fll->outdiv++;
		if (fll->outdiv > 63)
			return -EINVAL;
	}
	freq_out *= fll->outdiv + 1;
	pr_debug("OUTDIV=%d, Fvco=%dHz\n", fll->outdiv, freq_out);

	if (freq_in > 1000000) {
		fll->fll_fratio = 0;
	} else if (freq_in > 256000) {
		fll->fll_fratio = 1;
		freq_in *= 2;
	} else if (freq_in > 128000) {
		fll->fll_fratio = 2;
		freq_in *= 4;
	} else if (freq_in > 64000) {
		fll->fll_fratio = 3;
		freq_in *= 8;
	} else {
		fll->fll_fratio = 4;
		freq_in *= 16;
	}
	pr_debug("FLL_FRATIO=%d, Fref=%dHz\n", fll->fll_fratio, freq_in);

	/* Now, calculate N.K */
	Ndiv = freq_out / freq_in;

	fll->n = Ndiv;
	Nmod = freq_out % freq_in;
	pr_debug("Nmod=%d\n", Nmod);

	/* Calculate fractional part - scale up so we can round. */
	Kpart = FIXED_FLL_SIZE * (long long)Nmod;

	do_div(Kpart, freq_in);

	K = Kpart & 0xFFFFFFFF;

	if ((K % 10) >= 5)
		K += 5;

	/* Move down to proper range now rounding is done */
	fll->k = K / 10;

	pr_debug("N=%x K=%x\n", fll->n, fll->k);

	return 0;
}

static int wm8995_set_fll(struct snd_soc_dai *dai, int id,
			  int src, unsigned int freq_in,
			  unsigned int freq_out)
{
	struct snd_soc_codec *codec;
	struct wm8995_priv *wm8995;
	int reg_offset, ret;
	struct fll_div fll;
	u16 reg, aif1, aif2;

	codec = dai->codec;
	wm8995 = snd_soc_codec_get_drvdata(codec);

	aif1 = snd_soc_read(codec, WM8995_AIF1_CLOCKING_1)
	       & WM8995_AIF1CLK_ENA;

	aif2 = snd_soc_read(codec, WM8995_AIF2_CLOCKING_1)
	       & WM8995_AIF2CLK_ENA;

	switch (id) {
	case WM8995_FLL1:
		reg_offset = 0;
		id = 0;
		break;
	case WM8995_FLL2:
		reg_offset = 0x20;
		id = 1;
		break;
	default:
		return -EINVAL;
	}

	switch (src) {
	case 0:
		/* Allow no source specification when stopping */
		if (freq_out)
			return -EINVAL;
		break;
	case WM8995_FLL_SRC_MCLK1:
	case WM8995_FLL_SRC_MCLK2:
	case WM8995_FLL_SRC_LRCLK:
	case WM8995_FLL_SRC_BCLK:
		break;
	default:
		return -EINVAL;
	}

	/* Are we changing anything? */
	if (wm8995->fll[id].src == src &&
	    wm8995->fll[id].in == freq_in && wm8995->fll[id].out == freq_out)
		return 0;

	/* If we're stopping the FLL redo the old config - no
	 * registers will actually be written but we avoid GCC flow
	 * analysis bugs spewing warnings.
	 */
	if (freq_out)
		ret = wm8995_get_fll_config(&fll, freq_in, freq_out);
	else
		ret = wm8995_get_fll_config(&fll, wm8995->fll[id].in,
					    wm8995->fll[id].out);
	if (ret < 0)
		return ret;

	/* Gate the AIF clocks while we reclock */
	snd_soc_update_bits(codec, WM8995_AIF1_CLOCKING_1,
			    WM8995_AIF1CLK_ENA_MASK, 0);
	snd_soc_update_bits(codec, WM8995_AIF2_CLOCKING_1,
			    WM8995_AIF2CLK_ENA_MASK, 0);

	/* We always need to disable the FLL while reconfiguring */
	snd_soc_update_bits(codec, WM8995_FLL1_CONTROL_1 + reg_offset,
			    WM8995_FLL1_ENA_MASK, 0);

	reg = (fll.outdiv << WM8995_FLL1_OUTDIV_SHIFT) |
	      (fll.fll_fratio << WM8995_FLL1_FRATIO_SHIFT);
	snd_soc_update_bits(codec, WM8995_FLL1_CONTROL_2 + reg_offset,
			    WM8995_FLL1_OUTDIV_MASK |
			    WM8995_FLL1_FRATIO_MASK, reg);

	snd_soc_write(codec, WM8995_FLL1_CONTROL_3 + reg_offset, fll.k);

	snd_soc_update_bits(codec, WM8995_FLL1_CONTROL_4 + reg_offset,
			    WM8995_FLL1_N_MASK,
			    fll.n << WM8995_FLL1_N_SHIFT);

	snd_soc_update_bits(codec, WM8995_FLL1_CONTROL_5 + reg_offset,
			    WM8995_FLL1_REFCLK_DIV_MASK |
			    WM8995_FLL1_REFCLK_SRC_MASK,
			    (fll.clk_ref_div << WM8995_FLL1_REFCLK_DIV_SHIFT) |
			    (src - 1));

	if (freq_out)
		snd_soc_update_bits(codec, WM8995_FLL1_CONTROL_1 + reg_offset,
				    WM8995_FLL1_ENA_MASK, WM8995_FLL1_ENA);

	wm8995->fll[id].in = freq_in;
	wm8995->fll[id].out = freq_out;
	wm8995->fll[id].src = src;

	/* Enable any gated AIF clocks */
	snd_soc_update_bits(codec, WM8995_AIF1_CLOCKING_1,
			    WM8995_AIF1CLK_ENA_MASK, aif1);
	snd_soc_update_bits(codec, WM8995_AIF2_CLOCKING_1,
			    WM8995_AIF2CLK_ENA_MASK, aif2);

	configure_clock(codec);

	return 0;
}

static int wm8995_set_dai_sysclk(struct snd_soc_dai *dai,
				 int clk_id, unsigned int freq, int dir)
{
	struct snd_soc_codec *codec;
	struct wm8995_priv *wm8995;

	codec = dai->codec;
	wm8995 = snd_soc_codec_get_drvdata(codec);

	switch (dai->id) {
	case 0:
	case 1:
		break;
	default:
		/* AIF3 shares clocking with AIF1/2 */
		return -EINVAL;
	}

	switch (clk_id) {
	case WM8995_SYSCLK_MCLK1:
		wm8995->sysclk[dai->id] = WM8995_SYSCLK_MCLK1;
		wm8995->mclk[0] = freq;
		dev_dbg(dai->dev, "AIF%d using MCLK1 at %uHz\n",
			dai->id + 1, freq);
		break;
	case WM8995_SYSCLK_MCLK2:
		wm8995->sysclk[dai->id] = WM8995_SYSCLK_MCLK1;
		wm8995->mclk[1] = freq;
		dev_dbg(dai->dev, "AIF%d using MCLK2 at %uHz\n",
			dai->id + 1, freq);
		break;
	case WM8995_SYSCLK_FLL1:
		wm8995->sysclk[dai->id] = WM8995_SYSCLK_FLL1;
		dev_dbg(dai->dev, "AIF%d using FLL1\n", dai->id + 1);
		break;
	case WM8995_SYSCLK_FLL2:
		wm8995->sysclk[dai->id] = WM8995_SYSCLK_FLL2;
		dev_dbg(dai->dev, "AIF%d using FLL2\n", dai->id + 1);
		break;
	case WM8995_SYSCLK_OPCLK:
	default:
		dev_err(dai->dev, "Unknown clock source %d\n", clk_id);
		return -EINVAL;
	}

	configure_clock(codec);

	return 0;
}

static int wm8995_set_bias_level(struct snd_soc_codec *codec,
				 enum snd_soc_bias_level level)
{
	struct wm8995_priv *wm8995;
	int ret;

	wm8995 = snd_soc_codec_get_drvdata(codec);
	switch (level) {
	case SND_SOC_BIAS_ON:
	case SND_SOC_BIAS_PREPARE:
		break;
	case SND_SOC_BIAS_STANDBY:
		if (codec->dapm.bias_level == SND_SOC_BIAS_OFF) {
			ret = regulator_bulk_enable(ARRAY_SIZE(wm8995->supplies),
						    wm8995->supplies);
			if (ret)
				return ret;

			ret = snd_soc_cache_sync(codec);
			if (ret) {
				dev_err(codec->dev,
					"Failed to sync cache: %d\n", ret);
				return ret;
			}

			snd_soc_update_bits(codec, WM8995_POWER_MANAGEMENT_1,
					    WM8995_BG_ENA_MASK, WM8995_BG_ENA);
		}
		break;
	case SND_SOC_BIAS_OFF:
		snd_soc_update_bits(codec, WM8995_POWER_MANAGEMENT_1,
				    WM8995_BG_ENA_MASK, 0);
		regulator_bulk_disable(ARRAY_SIZE(wm8995->supplies),
				       wm8995->supplies);
		break;
	}

	codec->dapm.bias_level = level;
	return 0;
}

#ifdef CONFIG_PM
static int wm8995_suspend(struct snd_soc_codec *codec, pm_message_t state)
{
	wm8995_set_bias_level(codec, SND_SOC_BIAS_OFF);
	return 0;
}

static int wm8995_resume(struct snd_soc_codec *codec)
{
	wm8995_set_bias_level(codec, SND_SOC_BIAS_STANDBY);
	return 0;
}
#else
#define wm8995_suspend NULL
#define wm8995_resume NULL
#endif

static int wm8995_remove(struct snd_soc_codec *codec)
{
	struct wm8995_priv *wm8995;
<<<<<<< HEAD
=======
	int i;
>>>>>>> 5927f947

	wm8995 = snd_soc_codec_get_drvdata(codec);
	wm8995_set_bias_level(codec, SND_SOC_BIAS_OFF);

	for (i = 0; i < ARRAY_SIZE(wm8995->supplies); ++i)
		regulator_unregister_notifier(wm8995->supplies[i].consumer,
					      &wm8995->disable_nb[i]);

	regulator_bulk_free(ARRAY_SIZE(wm8995->supplies), wm8995->supplies);
	return 0;
}

static int wm8995_probe(struct snd_soc_codec *codec)
{
	struct wm8995_priv *wm8995;
	int i;
	int ret;

	codec->dapm.idle_bias_off = 1;
	wm8995 = snd_soc_codec_get_drvdata(codec);
	wm8995->codec = codec;

	ret = snd_soc_codec_set_cache_io(codec, 16, 16, wm8995->control_type);
	if (ret < 0) {
		dev_err(codec->dev, "Failed to set cache i/o: %d\n", ret);
		return ret;
	}

	for (i = 0; i < ARRAY_SIZE(wm8995->supplies); i++)
		wm8995->supplies[i].supply = wm8995_supply_names[i];

	ret = regulator_bulk_get(codec->dev, ARRAY_SIZE(wm8995->supplies),
				 wm8995->supplies);
	if (ret) {
		dev_err(codec->dev, "Failed to request supplies: %d\n", ret);
		return ret;
	}

	wm8995->disable_nb[0].notifier_call = wm8995_regulator_event_0;
	wm8995->disable_nb[1].notifier_call = wm8995_regulator_event_1;
	wm8995->disable_nb[2].notifier_call = wm8995_regulator_event_2;
	wm8995->disable_nb[3].notifier_call = wm8995_regulator_event_3;
	wm8995->disable_nb[4].notifier_call = wm8995_regulator_event_4;
	wm8995->disable_nb[5].notifier_call = wm8995_regulator_event_5;
	wm8995->disable_nb[6].notifier_call = wm8995_regulator_event_6;
	wm8995->disable_nb[7].notifier_call = wm8995_regulator_event_7;

	/* This should really be moved into the regulator core */
	for (i = 0; i < ARRAY_SIZE(wm8995->supplies); i++) {
		ret = regulator_register_notifier(wm8995->supplies[i].consumer,
						  &wm8995->disable_nb[i]);
		if (ret) {
			dev_err(codec->dev,
				"Failed to register regulator notifier: %d\n",
				ret);
		}
	}

	ret = regulator_bulk_enable(ARRAY_SIZE(wm8995->supplies),
				    wm8995->supplies);
	if (ret) {
		dev_err(codec->dev, "Failed to enable supplies: %d\n", ret);
		goto err_reg_get;
	}

	ret = snd_soc_read(codec, WM8995_SOFTWARE_RESET);
	if (ret < 0) {
		dev_err(codec->dev, "Failed to read device ID: %d\n", ret);
		goto err_reg_enable;
	}

	if (ret != 0x8995) {
		dev_err(codec->dev, "Invalid device ID: %#x\n", ret);
		ret = -EINVAL;
		goto err_reg_enable;
	}

	ret = snd_soc_write(codec, WM8995_SOFTWARE_RESET, 0);
	if (ret < 0) {
		dev_err(codec->dev, "Failed to issue reset: %d\n", ret);
		goto err_reg_enable;
	}

	wm8995_set_bias_level(codec, SND_SOC_BIAS_STANDBY);

	/* Latch volume updates (right only; we always do left then right). */
	snd_soc_update_bits(codec, WM8995_AIF1_DAC1_RIGHT_VOLUME,
			    WM8995_AIF1DAC1_VU_MASK, WM8995_AIF1DAC1_VU);
	snd_soc_update_bits(codec, WM8995_AIF1_DAC2_RIGHT_VOLUME,
			    WM8995_AIF1DAC2_VU_MASK, WM8995_AIF1DAC2_VU);
	snd_soc_update_bits(codec, WM8995_AIF2_DAC_RIGHT_VOLUME,
			    WM8995_AIF2DAC_VU_MASK, WM8995_AIF2DAC_VU);
	snd_soc_update_bits(codec, WM8995_AIF1_ADC1_RIGHT_VOLUME,
			    WM8995_AIF1ADC1_VU_MASK, WM8995_AIF1ADC1_VU);
	snd_soc_update_bits(codec, WM8995_AIF1_ADC2_RIGHT_VOLUME,
			    WM8995_AIF1ADC2_VU_MASK, WM8995_AIF1ADC2_VU);
	snd_soc_update_bits(codec, WM8995_AIF2_ADC_RIGHT_VOLUME,
			    WM8995_AIF2ADC_VU_MASK, WM8995_AIF1ADC2_VU);
	snd_soc_update_bits(codec, WM8995_DAC1_RIGHT_VOLUME,
			    WM8995_DAC1_VU_MASK, WM8995_DAC1_VU);
	snd_soc_update_bits(codec, WM8995_DAC2_RIGHT_VOLUME,
			    WM8995_DAC2_VU_MASK, WM8995_DAC2_VU);
	snd_soc_update_bits(codec, WM8995_RIGHT_LINE_INPUT_1_VOLUME,
			    WM8995_IN1_VU_MASK, WM8995_IN1_VU);

	wm8995_update_class_w(codec);

	snd_soc_add_controls(codec, wm8995_snd_controls,
			     ARRAY_SIZE(wm8995_snd_controls));
	snd_soc_dapm_new_controls(&codec->dapm, wm8995_dapm_widgets,
				  ARRAY_SIZE(wm8995_dapm_widgets));
	snd_soc_dapm_add_routes(&codec->dapm, wm8995_intercon,
				ARRAY_SIZE(wm8995_intercon));

	return 0;

err_reg_enable:
	regulator_bulk_disable(ARRAY_SIZE(wm8995->supplies), wm8995->supplies);
err_reg_get:
	regulator_bulk_free(ARRAY_SIZE(wm8995->supplies), wm8995->supplies);
	return ret;
}

#define WM8995_FORMATS (SNDRV_PCM_FMTBIT_S16_LE | SNDRV_PCM_FMTBIT_S20_3LE |\
			SNDRV_PCM_FMTBIT_S24_LE | SNDRV_PCM_FMTBIT_S32_LE)

static struct snd_soc_dai_ops wm8995_aif1_dai_ops = {
	.set_sysclk = wm8995_set_dai_sysclk,
	.set_fmt = wm8995_set_dai_fmt,
	.hw_params = wm8995_hw_params,
	.digital_mute = wm8995_aif_mute,
	.set_pll = wm8995_set_fll,
	.set_tristate = wm8995_set_tristate,
};

static struct snd_soc_dai_ops wm8995_aif2_dai_ops = {
	.set_sysclk = wm8995_set_dai_sysclk,
	.set_fmt = wm8995_set_dai_fmt,
	.hw_params = wm8995_hw_params,
	.digital_mute = wm8995_aif_mute,
	.set_pll = wm8995_set_fll,
	.set_tristate = wm8995_set_tristate,
};

static struct snd_soc_dai_ops wm8995_aif3_dai_ops = {
	.set_tristate = wm8995_set_tristate,
};

static struct snd_soc_dai_driver wm8995_dai[] = {
	{
		.name = "wm8995-aif1",
		.playback = {
			.stream_name = "AIF1 Playback",
			.channels_min = 2,
			.channels_max = 2,
			.rates = SNDRV_PCM_RATE_8000_96000,
			.formats = WM8995_FORMATS
		},
		.capture = {
			.stream_name = "AIF1 Capture",
			.channels_min = 2,
			.channels_max = 2,
			.rates = SNDRV_PCM_RATE_8000_48000,
			.formats = WM8995_FORMATS
		},
		.ops = &wm8995_aif1_dai_ops
	},
	{
		.name = "wm8995-aif2",
		.playback = {
			.stream_name = "AIF2 Playback",
			.channels_min = 2,
			.channels_max = 2,
			.rates = SNDRV_PCM_RATE_8000_96000,
			.formats = WM8995_FORMATS
		},
		.capture = {
			.stream_name = "AIF2 Capture",
			.channels_min = 2,
			.channels_max = 2,
			.rates = SNDRV_PCM_RATE_8000_48000,
			.formats = WM8995_FORMATS
		},
		.ops = &wm8995_aif2_dai_ops
	},
	{
		.name = "wm8995-aif3",
		.playback = {
			.stream_name = "AIF3 Playback",
			.channels_min = 2,
			.channels_max = 2,
			.rates = SNDRV_PCM_RATE_8000_96000,
			.formats = WM8995_FORMATS
		},
		.capture = {
			.stream_name = "AIF3 Capture",
			.channels_min = 2,
			.channels_max = 2,
			.rates = SNDRV_PCM_RATE_8000_48000,
			.formats = WM8995_FORMATS
		},
		.ops = &wm8995_aif3_dai_ops
	}
};

static struct snd_soc_codec_driver soc_codec_dev_wm8995 = {
	.probe = wm8995_probe,
	.remove = wm8995_remove,
	.suspend = wm8995_suspend,
	.resume = wm8995_resume,
	.set_bias_level = wm8995_set_bias_level,
	.reg_cache_size = ARRAY_SIZE(wm8995_reg_defs),
	.reg_word_size = sizeof(u16),
	.reg_cache_default = wm8995_reg_defs,
	.volatile_register = wm8995_volatile,
	.compress_type = SND_SOC_RBTREE_COMPRESSION
};

#if defined(CONFIG_SPI_MASTER)
static int __devinit wm8995_spi_probe(struct spi_device *spi)
{
	struct wm8995_priv *wm8995;
	int ret;

	wm8995 = kzalloc(sizeof *wm8995, GFP_KERNEL);
	if (!wm8995)
		return -ENOMEM;

	wm8995->control_type = SND_SOC_SPI;
	spi_set_drvdata(spi, wm8995);

	ret = snd_soc_register_codec(&spi->dev,
				     &soc_codec_dev_wm8995, wm8995_dai,
				     ARRAY_SIZE(wm8995_dai));
	if (ret < 0)
		kfree(wm8995);
	return ret;
}

static int __devexit wm8995_spi_remove(struct spi_device *spi)
{
	snd_soc_unregister_codec(&spi->dev);
	kfree(spi_get_drvdata(spi));
	return 0;
}

static struct spi_driver wm8995_spi_driver = {
	.driver = {
		.name = "wm8995",
		.owner = THIS_MODULE,
	},
	.probe = wm8995_spi_probe,
	.remove = __devexit_p(wm8995_spi_remove)
};
#endif

#if defined(CONFIG_I2C) || defined(CONFIG_I2C_MODULE)
static __devinit int wm8995_i2c_probe(struct i2c_client *i2c,
				      const struct i2c_device_id *id)
{
	struct wm8995_priv *wm8995;
	int ret;

	wm8995 = kzalloc(sizeof *wm8995, GFP_KERNEL);
	if (!wm8995)
		return -ENOMEM;

	wm8995->control_type = SND_SOC_I2C;
	i2c_set_clientdata(i2c, wm8995);

	ret = snd_soc_register_codec(&i2c->dev,
				     &soc_codec_dev_wm8995, wm8995_dai,
				     ARRAY_SIZE(wm8995_dai));
	if (ret < 0)
		kfree(wm8995);
	return ret;
}

static __devexit int wm8995_i2c_remove(struct i2c_client *client)
{
	snd_soc_unregister_codec(&client->dev);
	kfree(i2c_get_clientdata(client));
	return 0;
}

static const struct i2c_device_id wm8995_i2c_id[] = {
	{"wm8995", 0},
	{}
};

MODULE_DEVICE_TABLE(i2c, wm8995_i2c_id);

static struct i2c_driver wm8995_i2c_driver = {
	.driver = {
		.name = "wm8995",
		.owner = THIS_MODULE,
	},
	.probe = wm8995_i2c_probe,
	.remove = __devexit_p(wm8995_i2c_remove),
	.id_table = wm8995_i2c_id
};
#endif

static int __init wm8995_modinit(void)
{
	int ret = 0;

#if defined(CONFIG_I2C) || defined(CONFIG_I2C_MODULE)
	ret = i2c_add_driver(&wm8995_i2c_driver);
	if (ret) {
		printk(KERN_ERR "Failed to register wm8995 I2C driver: %d\n",
		       ret);
	}
#endif
#if defined(CONFIG_SPI_MASTER)
	ret = spi_register_driver(&wm8995_spi_driver);
	if (ret) {
		printk(KERN_ERR "Failed to register wm8995 SPI driver: %d\n",
		       ret);
	}
#endif
	return ret;
}

module_init(wm8995_modinit);

static void __exit wm8995_exit(void)
{
#if defined(CONFIG_I2C) || defined(CONFIG_I2C_MODULE)
	i2c_del_driver(&wm8995_i2c_driver);
#endif
#if defined(CONFIG_SPI_MASTER)
	spi_unregister_driver(&wm8995_spi_driver);
#endif
}

module_exit(wm8995_exit);

MODULE_DESCRIPTION("ASoC WM8995 driver");
MODULE_AUTHOR("Dimitris Papastamos <dp@opensource.wolfsonmicro.com>");
MODULE_LICENSE("GPL");<|MERGE_RESOLUTION|>--- conflicted
+++ resolved
@@ -1569,10 +1569,7 @@
 static int wm8995_remove(struct snd_soc_codec *codec)
 {
 	struct wm8995_priv *wm8995;
-<<<<<<< HEAD
-=======
 	int i;
->>>>>>> 5927f947
 
 	wm8995 = snd_soc_codec_get_drvdata(codec);
 	wm8995_set_bias_level(codec, SND_SOC_BIAS_OFF);
