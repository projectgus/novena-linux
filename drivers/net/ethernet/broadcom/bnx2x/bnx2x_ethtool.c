--- conflicted
+++ resolved
@@ -2888,17 +2888,9 @@
  */
 static void bnx2x_change_num_queues(struct bnx2x *bp, int num_rss)
 {
-<<<<<<< HEAD
-	bnx2x_del_all_napi(bp);
 	bnx2x_disable_msi(bp);
 	BNX2X_NUM_QUEUES(bp) = num_rss + NON_ETH_CONTEXT_USE;
 	bnx2x_set_int_mode(bp);
-	bnx2x_add_all_napi(bp);
-=======
-	bnx2x_disable_msi(bp);
-	BNX2X_NUM_QUEUES(bp) = num_rss + NON_ETH_CONTEXT_USE;
-	bnx2x_set_int_mode(bp);
->>>>>>> 9450d57e
 }
 
 /**
